package defra

import (
	"bytes"
	"context"
	"encoding/json"
	"errors"
	"fmt"
	"os"
	"path/filepath"
	"strings"
	"testing"

	libp2pcrypto "github.com/libp2p/go-libp2p/core/crypto"
	"github.com/shinzonetwork/app-sdk/pkg/config"
	"github.com/shinzonetwork/app-sdk/pkg/logger"
	"github.com/shinzonetwork/app-sdk/pkg/networking"
	"github.com/sourcenetwork/defradb/acp/identity"
	"github.com/sourcenetwork/defradb/crypto"
	"github.com/sourcenetwork/defradb/http"
	"github.com/sourcenetwork/defradb/keyring"
	"github.com/sourcenetwork/defradb/node"
	"github.com/sourcenetwork/go-p2p"
)

var DefaultConfig *config.Config = &config.Config{
	DefraDB: config.DefraDBConfig{
		Url:           "http://localhost:9181",
		KeyringSecret: os.Getenv("DEFRA_KEYRING_SECRET"),
		P2P: config.DefraP2PConfig{
			BootstrapPeers: requiredPeers,
			ListenAddr:     defaultListenAddress,
		},
		Store: config.DefraStoreConfig{
			Path: ".defra",
		},
		Optimization: config.OptimizationConfig{
			EnableEventManager:   true,
			EnableConnectionPool: true,
			MaxConnections:       20,
			DefaultBufferSize:    50,
			EnableBackpressure:   true,
			MemoryThresholdMB:    100,
		},
	},
	Logger: config.LoggerConfig{
		Development: false,
	},
}

var requiredPeers []string = []string{} // Here, we can add some "big peers" to give nodes a starting place when building their peer network
const defaultListenAddress string = "/ip4/127.0.0.1/tcp/9171"
const nodeIdentityKeyName string = "node-identity-key"

// Key Management Implementation Notes:
//
// This implementation provides persistent DefraDB identity management using the keyring:
// 1. Extracting private key bytes from generated FullIdentity
// 2. Storing the raw key bytes in encrypted keyring storage (file-based keyring)
// 3. Reconstructing the same identity from stored private key bytes on subsequent runs
// 4. Ensuring the same cryptographic identity is used across application restarts
//
// Current Status: FULLY FUNCTIONAL
// - Private keys are properly extracted and stored in keyring
// - Identities are reconstructed from keyring, maintaining consistency
// - Keys are encrypted using PBES2_HS512_A256KW algorithm
// - Comprehensive error handling and logging
//
// Security Features:
// - Keys stored in encrypted keyring (default: {storePath}/keys/)
// - Encryption key derived from KeyringSecret
// - Proper error handling for corrupted or missing keys
// - Requires DEFRA_KEYRING_SECRET environment variable or config

// openKeyring opens a keyring from the config.
// Returns an error if keyring cannot be opened (KeyringSecret is required).
func openKeyring(cfg *config.Config) (keyring.Keyring, error) {
	if cfg == nil {
		return nil, fmt.Errorf("config cannot be nil")
	}
	if cfg.DefraDB.KeyringSecret == "" {
		return nil, fmt.Errorf("KeyringSecret is required for keyring-based key management")
	}

	// Use file-based keyring (default for DefraDB)
	// Keyring path defaults to "keys" directory in store path, or "keys" in current dir
	keyringPath := filepath.Join(cfg.DefraDB.Store.Path, "keys")
	if cfg.DefraDB.Store.Path == "" {
		keyringPath = "keys"
	}

	// Ensure directory exists
	if err := os.MkdirAll(keyringPath, 0755); err != nil {
		return nil, fmt.Errorf("failed to create keyring directory: %w", err)
	}

	secret := []byte(cfg.DefraDB.KeyringSecret)
	return keyring.OpenFileKeyring(keyringPath, secret)
}

// getOrCreateNodeIdentity retrieves an existing node identity from keyring or creates a new one
func getOrCreateNodeIdentity(cfg *config.Config) (identity.Identity, error) {
	// Open keyring (required, no fallback)
	kr, err := openKeyring(cfg)
	if err != nil {
		return nil, fmt.Errorf("failed to open keyring: %w", err)
	}

	// Try to load existing identity from keyring
	identityBytes, err := kr.Get(nodeIdentityKeyName)
	if err != nil {
		if !errors.Is(err, keyring.ErrNotFound) {
			return nil, fmt.Errorf("failed to get identity from keyring: %w", err)
		}

		// Key not found, create new identity
		logger.Sugar.Info("Generating new DefraDB identity")
		nodeIdentity, err := identity.Generate(crypto.KeyTypeSecp256k1)
		if err != nil {
			return nil, fmt.Errorf("failed to generate new identity: %w", err)
		}

		// Save the new identity to keyring
		if err := saveNodeIdentityToKeyring(kr, nodeIdentity); err != nil {
			return nil, fmt.Errorf("failed to save identity to keyring: %w", err)
		}

		return nodeIdentity, nil
	}

	// Load existing identity from keyring
	logger.Sugar.Info("Loading existing DefraDB identity from keyring")
	return loadNodeIdentityFromKeyring(identityBytes)
}

// saveNodeIdentityToKeyring saves the private key bytes of a node identity to the keyring
func saveNodeIdentityToKeyring(kr keyring.Keyring, nodeIdentity identity.Identity) error {
	// Cast to FullIdentity to access private key
	fullIdentity, ok := nodeIdentity.(identity.FullIdentity)
	if !ok {
		return fmt.Errorf("identity is not a FullIdentity, cannot extract private key")
	}

	// Get the private key from the identity
	privateKey := fullIdentity.PrivateKey()
	if privateKey == nil {
		return fmt.Errorf("failed to get private key from identity")
	}

	// Get raw key bytes
	keyBytes := privateKey.Raw()
	if len(keyBytes) == 0 {
		return fmt.Errorf("private key has no raw bytes")
	}

	// Format: "keyType:rawKeyBytes" (same format as DefraDB CLI)
	keyType := string(privateKey.Type())
	identityBytes := append([]byte(keyType+":"), keyBytes...)

	// Save to keyring
	if err := kr.Set(nodeIdentityKeyName, identityBytes); err != nil {
		return fmt.Errorf("failed to save identity to keyring: %w", err)
	}

	logger.Sugar.Info("DefraDB identity private key saved to keyring")
	return nil
}

// loadNodeIdentityFromKeyring loads a node identity from keyring bytes
func loadNodeIdentityFromKeyring(identityBytes []byte) (identity.Identity, error) {
	// Parse the format: "keyType:rawKeyBytes"
	sepPos := bytes.Index(identityBytes, []byte(":"))
	if sepPos == -1 {
		// Old format without key type prefix, assume secp256k1
		identityBytes = append([]byte(crypto.KeyTypeSecp256k1+":"), identityBytes...)
		sepPos = len(crypto.KeyTypeSecp256k1)
	}

	keyType := string(identityBytes[:sepPos])
	keyBytes := identityBytes[sepPos+1:]

	// Reconstruct private key from bytes
	privateKey, err := crypto.PrivateKeyFromBytes(crypto.KeyType(keyType), keyBytes)
	if err != nil {
		var emptyIdentity identity.Identity
		return emptyIdentity, fmt.Errorf("failed to reconstruct private key: %w", err)
	}

	// Reconstruct identity from private key
	fullIdentity, err := identity.FromPrivateKey(privateKey)
	if err != nil {
		var emptyIdentity identity.Identity
		return emptyIdentity, fmt.Errorf("failed to reconstruct identity from private key: %w", err)
	}

	logger.Sugar.Info("DefraDB identity successfully loaded from keyring")
	return fullIdentity, nil
}

// createLibP2PKeyFromIdentity creates a LibP2P private key from a DefraDB identity
// This ensures the LibP2P peer ID is deterministically derived from the same identity
func createLibP2PKeyFromIdentity(nodeIdentity identity.Identity) (libp2pcrypto.PrivKey, error) {
	// Cast to FullIdentity to access private key
	fullIdentity, ok := nodeIdentity.(identity.FullIdentity)
	if !ok {
		return nil, fmt.Errorf("identity is not a FullIdentity, cannot extract private key")
	}

	// Get the private key from the identity
	privateKey := fullIdentity.PrivateKey()
	if privateKey == nil {
		return nil, fmt.Errorf("failed to get private key from identity")
	}

	// Get raw key bytes
	keyBytes := privateKey.Raw()
	if len(keyBytes) == 0 {
		return nil, fmt.Errorf("private key has no raw bytes")
	}

	// DefraDB expects Ed25519 keys, but DefraDB identities use secp256k1
	// We need to derive an Ed25519 key deterministically from the secp256k1 key
	// Use the secp256k1 key bytes as seed for Ed25519 key generation
	if len(keyBytes) != 32 {
		return nil, fmt.Errorf("expected 32-byte secp256k1 key, got %d bytes", len(keyBytes))
	}

	// Generate Ed25519 key from secp256k1 seed
	libp2pPrivKey, _, err := libp2pcrypto.GenerateEd25519Key(strings.NewReader(string(keyBytes)))
	if err != nil {
		return nil, fmt.Errorf("failed to generate Ed25519 key from identity seed: %w", err)
	}

	return libp2pPrivKey, nil
}

func StartDefraInstance(cfg *config.Config, schemaApplier SchemaApplier, collectionsOfInterest ...string) (*node.Node, error) {
	ctx := context.Background()

	if cfg == nil {
		return nil, fmt.Errorf("config cannot be nil")
	}
	cfg.DefraDB.P2P.BootstrapPeers = append(cfg.DefraDB.P2P.BootstrapPeers, requiredPeers...)
	if len(cfg.DefraDB.P2P.ListenAddr) == 0 {
		cfg.DefraDB.P2P.ListenAddr = defaultListenAddress
	}

	logger.Init(cfg.Logger.Development)

	// Use persistent identity from keyring (required, no fallback)
	nodeIdentity, err := getOrCreateNodeIdentity(cfg)
	if err != nil {
		return nil, fmt.Errorf("error getting or creating identity: %w", err)
	}

	// Create LibP2P private key from the same identity to ensure consistent peer ID
	libp2pPrivKey, err := createLibP2PKeyFromIdentity(nodeIdentity)
	if err != nil {
		return nil, fmt.Errorf("error creating LibP2P private key from identity: %v", err)
	}

	// Get raw bytes for P2P private key configuration (DefraDB 0.20 API TBD)
	libp2pKeyBytes, err := libp2pPrivKey.Raw()
	if err != nil {
		return nil, fmt.Errorf("error getting LibP2P private key bytes: %v", err)
	}

	// Get real IP address to replace loopback addresses
	ipAddress, err := networking.GetLANIP()
	if err != nil {
		return nil, fmt.Errorf("failed to get LAN IP address: %v", err)
	}

	// Replace loopback addresses in URL with real IP
	defraUrl := cfg.DefraDB.Url
	defraUrl = strings.Replace(defraUrl, "http://localhost", ipAddress, 1)
	defraUrl = strings.Replace(defraUrl, "http://127.0.0.1", ipAddress, 1)
	defraUrl = strings.Replace(defraUrl, "localhost", ipAddress, 1)
	defraUrl = strings.Replace(defraUrl, "127.0.0.1", ipAddress, 1)

	// Replace loopback addresses in listen address with real IP
	listenAddress := cfg.DefraDB.P2P.ListenAddr
	if len(listenAddress) > 0 {
		listenAddress = strings.Replace(listenAddress, "127.0.0.1", ipAddress, 1)
		listenAddress = strings.Replace(listenAddress, "localhost", ipAddress, 1)
	}

	// Create defra node options
	options := []node.Option{
		node.WithDisableAPI(false),
		node.WithDisableP2P(false), // Enable P2P networking
		node.WithStorePath(cfg.DefraDB.Store.Path),
		http.WithAddress(defraUrl),
		node.WithNodeIdentity(identity.Identity(nodeIdentity)),
	}

	// Add P2P configuration options - DefraDB 0.20 accepts go-p2p NodeOpt as node.Option
	// This ensures consistent peer ID by using our persistent private key
	if len(listenAddress) > 0 {
		options = append(options, p2p.WithListenAddresses(listenAddress))
		logger.Sugar.Infof("P2P Listen Address configured: %s", listenAddress)
	}

	if len(libp2pKeyBytes) > 0 {
		options = append(options, p2p.WithPrivateKey(libp2pKeyBytes))
		logger.Sugar.Info("P2P Private Key configured for consistent peer ID")
	}
	defraNode, err := node.New(ctx, options...)
	if err != nil {
		return nil, fmt.Errorf("failed to create defra node: %v ", err)
	}

	err = defraNode.Start(ctx)
	if err != nil {
		return nil, fmt.Errorf("failed to start defra node: %v ", err)
	}

	// Connect to bootstrap peers
	err = connectToPeers(ctx, defraNode, cfg.DefraDB.P2P.BootstrapPeers)
	if err != nil {
		return nil, fmt.Errorf("failed to connect to any peers, with error: %w", err)
	}

	err = schemaApplier.ApplySchema(ctx, defraNode)
	if err != nil {
		if strings.Contains(err.Error(), "collection already exists") {
			logger.Sugar.Warnf("Failed to apply schema: %v\nProceeding...", err)
		} else {
			defer defraNode.Close(ctx)
			return nil, fmt.Errorf("failed to apply schema: %v", err)
		}
	}

	err = defraNode.DB.AddP2PCollections(ctx, collectionsOfInterest...)
	if err != nil {
		return nil, fmt.Errorf("failed to add collections of interest %v: %w", collectionsOfInterest, err)
	}

	return defraNode, nil
}

// A simple wrapper on StartDefraInstance that changes the configured defra store path to a temp directory for the test
func StartDefraInstanceWithTestConfig(t *testing.T, cfg *config.Config, schemaApplier SchemaApplier, collectionsOfInterest ...string) (*node.Node, error) {
	ipAddress, err := networking.GetLANIP()
	if err != nil {
		return nil, err
	}
	listenAddress := fmt.Sprintf("/ip4/%s/tcp/0", ipAddress)
	defraUrl := fmt.Sprintf("%s:0", ipAddress)
	if cfg == nil {
		cfg = DefaultConfig
	}
	cfg.DefraDB.Store.Path = t.TempDir()
	cfg.DefraDB.Url = defraUrl
	cfg.DefraDB.P2P.ListenAddr = listenAddress
	cfg.DefraDB.KeyringSecret = "testSecret"
	return StartDefraInstance(cfg, schemaApplier, collectionsOfInterest...)
}

<<<<<<< HEAD
func Subscribe[T any](ctx context.Context, defraNode *node.Node, subscription string) (<-chan T, error) {
	result := defraNode.DB.ExecRequest(ctx, subscription)
	if result.Subscription == nil {
		return nil, fmt.Errorf("failed to subscribe: %s , channel is nil", subscription)
	}

	// Create typed channel for subscription events
	resultChan := make(chan T, 100)

	//Process subscription events in background
=======
// Subscribe creates a GraphQL subscription for real-time updates
func Subscribe[T any](ctx context.Context, defraNode *node.Node, subscription string) (<-chan T, error) {
	result := defraNode.DB.ExecRequest(ctx, subscription)

	if result.Subscription == nil {
		// Check if there are GraphQL errors that explain why subscription is nil
		if result.GQL.Errors != nil {
			return nil, fmt.Errorf("subscription failed with GraphQL errors: %v", result.GQL.Errors)
		}
		return nil, fmt.Errorf("subscription channel is nil - DefraDB may not support subscriptions for this query: %s", subscription)
	}

	resultChan := make(chan T, 100)

>>>>>>> b1fd3e75
	go func() {
		defer close(resultChan)

		for {
			select {
			case <-ctx.Done():
				return
			case gqlResult, ok := <-result.Subscription:
				if !ok {
					return
				}

				if gqlResult.Errors != nil {
<<<<<<< HEAD
					// log errors but continue
					logger.Sugar.Errorf("failed to subscribe: %s , errors: %v", subscription, gqlResult.Errors)
					continue
				}
=======
					logger.Sugar.Errorf("subscription errors: %v", gqlResult.Errors)
					continue // Log errors but continue
				}

>>>>>>> b1fd3e75
				// Parse and send typed result
				var typedResult T
				if err := marshalUnmarshal(gqlResult.Data, &typedResult); err == nil {
					select {
					case resultChan <- typedResult:
					case <-ctx.Done():
						return
					}
<<<<<<< HEAD
=======
				} else {
					logger.Sugar.Errorf("failed to parse subscription data: %v", err)
>>>>>>> b1fd3e75
				}
			}
		}
	}()

	return resultChan, nil
}

// marshalUnmarshal converts a generic interface{} to a specific typed struct
// using JSON marshal/unmarshal. This is the same pattern used throughout the query client.
func marshalUnmarshal(data interface{}, target interface{}) error {
	dataBytes, err := json.Marshal(data)
	if err != nil {
		return fmt.Errorf("failed to marshal data: %w", err)
	}
	return json.Unmarshal(dataBytes, target)
}<|MERGE_RESOLUTION|>--- conflicted
+++ resolved
@@ -357,18 +357,6 @@
 	return StartDefraInstance(cfg, schemaApplier, collectionsOfInterest...)
 }
 
-<<<<<<< HEAD
-func Subscribe[T any](ctx context.Context, defraNode *node.Node, subscription string) (<-chan T, error) {
-	result := defraNode.DB.ExecRequest(ctx, subscription)
-	if result.Subscription == nil {
-		return nil, fmt.Errorf("failed to subscribe: %s , channel is nil", subscription)
-	}
-
-	// Create typed channel for subscription events
-	resultChan := make(chan T, 100)
-
-	//Process subscription events in background
-=======
 // Subscribe creates a GraphQL subscription for real-time updates
 func Subscribe[T any](ctx context.Context, defraNode *node.Node, subscription string) (<-chan T, error) {
 	result := defraNode.DB.ExecRequest(ctx, subscription)
@@ -383,7 +371,6 @@
 
 	resultChan := make(chan T, 100)
 
->>>>>>> b1fd3e75
 	go func() {
 		defer close(resultChan)
 
@@ -397,17 +384,10 @@
 				}
 
 				if gqlResult.Errors != nil {
-<<<<<<< HEAD
 					// log errors but continue
 					logger.Sugar.Errorf("failed to subscribe: %s , errors: %v", subscription, gqlResult.Errors)
 					continue
 				}
-=======
-					logger.Sugar.Errorf("subscription errors: %v", gqlResult.Errors)
-					continue // Log errors but continue
-				}
-
->>>>>>> b1fd3e75
 				// Parse and send typed result
 				var typedResult T
 				if err := marshalUnmarshal(gqlResult.Data, &typedResult); err == nil {
@@ -416,11 +396,8 @@
 					case <-ctx.Done():
 						return
 					}
-<<<<<<< HEAD
-=======
 				} else {
-					logger.Sugar.Errorf("failed to parse subscription data: %v", err)
->>>>>>> b1fd3e75
+					logger.Sugar.Errorf("failed to parse subscription data: %v, raw data: %+v", err, gqlResult.Data)
 				}
 			}
 		}
